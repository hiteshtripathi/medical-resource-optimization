*------------------------------------------------------------------------------*
| Program: cc_med_res_opt
|
| Description: 
|
*--------------------------------------------------------------------------------* ;
%macro cc_med_res_opt(
    inlib=cc
   ,outlib=cc
   ,input_utilization=input_utilization
   ,input_capacity =input_capacity
   ,input_financials=input_financials
   ,input_service_attributes=input_service_attributes
   ,input_opt_parameters=input_opt_parameters
   ,_worklib=casuser
   ,_debug=1
   );

   /*************************/
   /******HOUSEKEEPING*******/
   /*************************/

   /* Do not proceed if previously there have been errors */
   %if &syscc > 4  %then %do;
      %put FATAL: There have been errors BEFORE this macro is executed, exiting from &sysmacroname.;
      %goto EXIT;
   %end;
   %put TRACE: Entering &sysmacroname. with SYSCC=&SYSCC.;

   /* Check missing inputs */
   %if %sysfunc(exist(&_worklib..output_fd_demand_fcst ))=0 %then %do;
      %put FATAL: Missing &_worklib..output_fd_demand_fcst, exiting from &sysmacroname.;
      %goto EXIT;
   %end;     

   %if %sysfunc(exist(&inlib..&input_utilization.))=0 %then %do;
      %put FATAL: Missing &inlib..&input_utilization., from &sysmacroname.;
      %goto EXIT;
   %end; 

   %if %sysfunc(exist(&inlib..&input_capacity.))=0 %then %do;
      %put FATAL: Missing &inlib..&input_capacity., from &sysmacroname.;
      %goto EXIT;
   %end; 

   %if %sysfunc(exist(&inlib..&input_financials.))=0 %then %do;
      %put FATAL: Missing &inlib..&input_financials., from &sysmacroname.;
      %goto EXIT;
   %end; 

   %if %sysfunc(exist(&inlib..&input_service_attributes.))=0 %then %do;
      %put FATAL: Missing &inlib..&input_service_attributes., from &sysmacroname.;
      %goto EXIT;
   %end; 

   %if %sysfunc(exist(&inlib..&input_opt_parameters.))=0 %then %do;
      %put FATAL: Missing &inlib..&input_opt_parameters., from &sysmacroname.;
      %goto EXIT;
   %end; 

   /* List work tables 
   %let _work_tables=%str(  
        &_worklib.._TMP_OD_2
        &_worklib.._TMP_OD_1
      &_worklib.._tmp_od_adj_und_1
      &_worklib.._tmp_od_adj_und_2
      &_worklib.._tmp_od_adj_und_3
         );
*/

   /* List output tables 
   %let output_tables=%str(         
         &_worklib..output_dp_od_adj
       &_worklib..output_dp_od_adj_und
         &_worklib..output_dp_loc_cases
         );
*/

   /* Delete output data if already exists 
   proc delete data= &output_tables.;
   run;
*/

   /* Delete work data if already exists
   proc delete data= &_work_tables.;
   run;
 */

   /************************************/
   /************ANALYTICS *************/
   /***********************************/

<<<<<<< HEAD
	/* For debugging purposes */
	%let inlib=cc;
	%let outlib=cc;
	%let _worklib=casuser;
	%let input_capacity=input_capacity;
	%let input_service_attributes=input_service_attributes;
	%let input_financials=input_financials;


	proc optmodel;
	
		/* Master sets read from data */
	 	set <str,str,str,str,str,str> FAC_SLINE_SSERV_IO_MS_RES; 
		set <str,str,str,str,str,num> FAC_SLINE_SSERV_IO_MS_DAYS;
			
		/* Derived Sets */
		set <str,str,str,str> FAC_SLINE_SSERV_RES = setof {<f,sl,ss,iof,msf,r> in FAC_SLINE_SSERV_IO_MS_RES} <f,sl,ss,r>;
		set <str,str,str> FAC_SLINE_SSERV = setof {<f,sl,ss,iof,msf,r> in FAC_SLINE_SSERV_IO_MS_RES} <f,sl,ss>;
		set <str,str,str,str,str> FAC_SLINE_SSERV_IO_MS = setof {<f,sl,ss,iof,msf,r> in FAC_SLINE_SSERV_IO_MS_RES} <f,sl,ss,iof,msf>;
		set <num> DAYS = setof {<f,sl,ss,iof,msf,d> in FAC_SLINE_SSERV_IO_MS_DAYS} <d>;
/* 		set <str> RESOURCES = setof {<f,sl,ss,r> in FAC_SLINE_SSERV_RES} r; */
/* 		set <str> FACILITIES = setof {<f,sl,ss,r> in FAC_SLINE_SSERV_RES} f; */
/* 		set <str> SERVICELINES = setof {<f,sl,ss,r> in FAC_SLINE_SSERV_RES} sl; */
/* 		set <str> SUBSERVICES = setof {<f,sl,ss,r> in FAC_SLINE_SSERV_RES} ss; */

	
		num capacity{FAC_SLINE_SSERV_RES};

		num utilization{FAC_SLINE_SSERV_IO_MS_RES};

		num revenue{FAC_SLINE_SSERV_IO_MS};
		num margin{FAC_SLINE_SSERV_IO_MS};
		num losMean{FAC_SLINE_SSERV_IO_MS};
		num numCancel{FAC_SLINE_SSERV_IO_MS};

		num demand{FAC_SLINE_SSERV_IO_MS_DAYS};
		
		num minDay=min {d in DAYS} d;
	
	/* 	num losVar{FAC_SLINE_SSERV}; */
	/* 	num visitorsMean{FAC_SLINE_SSERV}; */
	/* 	num visitorsVar{FAC_SLINE_SSERV}; */
	/* 	num minPctReschedule{FAC_SLINE_SSERV}; */
	/* 	num maxPctReschedule{FAC_SLINE_SSERV}; */
	
		/* Decide to open or not a sub service */
		var OpenFlg{FAC_SLINE_SSERV} BINARY;
	
		/* Related to how many new patients are actually accepted */
		var NewPatients{FAC_SLINE_SSERV_IO_MS_DAYS};
	
		/* Read data from SAS data sets */ 
	
		/* Demand Forecast*/
		read data &_worklib..output_fd_demand_fcst 
			into FAC_SLINE_SSERV_IO_MS_DAYS = [facility service_line sub_service ip_op_indicator med_surg_indicator date]
		   	demand=predict;
		
		/* Capacity */
/* 		read data &inlib..&input_capacity.  */
/* 			into FAC_SLINE_SSERV_RES = [facility service_line sub_service resource] */
/* 		   	capacity; */

		/* Utilization */
/* 		read data &inlib..&input_utilization.  */
/* 			into FAC_SLINE_SSERV_IO_MS_RES = [facility service_line sub_service ip_op_indicator med_surg_indicator resource] */
/* 		   	utilization=utilization_mean; */
		
		/* Financials */
		read data &inlib..&input_financials.
			into [facility service_line sub_service ip_op_indicator med_surg_indicator]
		   	revenue 
			margin;
		
		/* Service attributes */
		read data &inlib..&input_service_attr.
			into [facility service_line sub_service ip_op_indicator med_surg_indicator]
		   	numCancel=num_cancelled
			losMean=length_stay_mean;
	
		/******************Model variables, constraints, objective function*******************************/
	
		/* Calculate total number of patients for day d */
		impvar TotalPatients{<f,sl,ss,iof,msf,d> in FAC_SLINE_SSERV_IO_MS_DAYS} =
			sum{d1 in DAYS: (max((d - losMean[f,sl,ss,iof,msf] + 1), minDay)) <= d1 <= d} NewPatients[f,sl,ss,iof,msf,d1];

		impvar NumResPerPatientDay{<f,sl,ss,iof,msf,r> in FAC_SLINE_SSERV_IO_MS_RES} =
			utilization[f,sl,ss,iof,msf,r]/losMean[f,sl,ss,iof,msf];
	
		/* New patients cannot exceed demand if the sub service is open */
		con Maximum_Demand{<f,sl,ss,iof,msf,d> in FAC_SLINE_SSERV_IO_MS_DAYS}:
			NewPatients[f,sl,ss,iof,msf,d] <= demand[f,sl,ss,iof,msf,d]*OpenFlg[f,sl,ss];
	
		/* Total patients cannot exceed capacity */
		/* Need to incorporate 'ALL' */
		con Resources_Capacity{<f,sl,ss,r> in FAC_SLINE_SSERV_RES, d in DAYS}:
			sum {<(f),(sl),(ss),iof,msf,(r)> in FAC_SLINE_SSERV_IO_MS_RES} 
				NumResPerPatientDay[f,sl,ss,iof,msf,r]*TotalPatients[f,sl,ss,iof,msf,d] <= capacity[f,sl,ss,r];
	
		max Total_Revenue = 
			sum{<f,sl,ss,iof,msf,d> in FAC_SLINE_SSERV_IO_MS_DAYS} NewPatients[f,sl,ss,iof,msf,d]*revenue[f,sl,ss,iof,msf];
	
		max Total_Margin = 
			sum{<f,sl,ss,iof,msf,d> in FAC_SLINE_SSERV_IO_MS_DAYS} NewPatients[f,sl,ss,iof,msf,d]*margin[f,sl,ss,iof,msf];

		/******************Solve*******************************/

		solve obj Total_Revenue with milp;

		/******************Create output data*******************************/

		create data output_opt_detail
			from [facility service_line sub_service ip_op_indicator med_surg_indicator day]=FAC_SLINE_SSERV_IO_MS_DAYS 
			NewPatients
			TotalPatients;

		create data output_opt_summary
			from [facility service_line sub_service]=FAC_SLINE_SSERV
			OpenFlg;

	
	quit;
=======
   proc optmodel;
   
      /* Master sets read from data */
      set <str,str,str,str,str,str> FAC_SLINE_SSERV_IO_MS_RES; 
      set <str,str,str,str,str,num> FAC_SLINE_SSERV_IO_MS_DAYS;
      set <str,str,str,str> FAC_SLINE_SSERV_RES;
         
      /* Derived Sets */
      set <str,str,str> FAC_SLINE_SSERV = setof {<f,sl,ss,iof,msf,d> in FAC_SLINE_SSERV_IO_MS_DAYS} <f,sl,ss>;
      set <str,str,str,str,str> FAC_SLINE_SSERV_IO_MS = setof {<f,sl,ss,iof,msf,d> in FAC_SLINE_SSERV_IO_MS_DAYS} <f,sl,ss,iof,msf>;
      set <num> DAYS = setof {<f,sl,ss,iof,msf,d> in FAC_SLINE_SSERV_IO_MS_DAYS} <d>;
/*       set <str> RESOURCES = setof {<f,sl,ss,r> in FAC_SLINE_SSERV_RES} r; */
/*       set <str> FACILITIES = setof {<f,sl,ss,r> in FAC_SLINE_SSERV_RES} f; */
/*       set <str> SERVICELINES = setof {<f,sl,ss,r> in FAC_SLINE_SSERV_RES} sl; */
/*       set <str> SUBSERVICES = setof {<f,sl,ss,r> in FAC_SLINE_SSERV_RES} ss; */

      num capacity{FAC_SLINE_SSERV_RES};

      num utilization{FAC_SLINE_SSERV_IO_MS_RES};

      num revenue{FAC_SLINE_SSERV_IO_MS};
      num margin{FAC_SLINE_SSERV_IO_MS};
      num losMean{FAC_SLINE_SSERV_IO_MS};
      num numCancel{FAC_SLINE_SSERV_IO_MS};

      num demand{FAC_SLINE_SSERV_IO_MS_DAYS};
      
      num minDay=min {d in DAYS} d;
   
   /*    num losVar{FAC_SLINE_SSERV}; */
   /*    num visitorsMean{FAC_SLINE_SSERV}; */
   /*    num visitorsVar{FAC_SLINE_SSERV}; */
   /*    num minPctReschedule{FAC_SLINE_SSERV}; */
   /*    num maxPctReschedule{FAC_SLINE_SSERV}; */
   
      /* Decide to open or not a sub service */
      var OpenFlg{FAC_SLINE_SSERV} BINARY;
   
      /* Related to how many new patients are actually accepted */
      var NewPatients{FAC_SLINE_SSERV_IO_MS_DAYS};
   
      /* Read data from SAS data sets */ 
   
      /* Demand Forecast*/
      read data &_worklib..output_fd_demand_fcst 
         into FAC_SLINE_SSERV_IO_MS_DAYS = [facility service_line sub_service ip_op_indicator med_surg_indicator predict_date]
            demand=daily_predict;

      /* Capacity */
      read data &inlib..&input_capacity. 
         into FAC_SLINE_SSERV_RES = [facility service_line sub_service resource]
            capacity;

      /* Utilization */
      read data &inlib..&input_utilization.
         into FAC_SLINE_SSERV_IO_MS_RES = [facility service_line sub_service ip_op_indicator med_surg_indicator resource]
            utilization=utilization_mean;

      /* Financials */
      read data &inlib..&input_financials.
         into [facility service_line sub_service ip_op_indicator med_surg_indicator]
            revenue 
            margin;
      
      /* Service attributes */
      read data &inlib..&input_service_attributes.
         into [facility service_line sub_service ip_op_indicator med_surg_indicator]
            numCancel=num_cancelled
            losMean=length_stay_mean;
   
      /******************Model variables, constraints, objective function*******************************/
   
      /* Calculate total number of patients for day d */
      impvar TotalPatients{<f,sl,ss,iof,msf,d> in FAC_SLINE_SSERV_IO_MS_DAYS} =
         sum{d1 in DAYS: (max((d - losMean[f,sl,ss,iof,msf] + 1), minDay)) <= d1 <= d} NewPatients[f,sl,ss,iof,msf,d1];

      /* New patients cannot exceed demand if the sub service is open */
      con Maximum_Demand{<f,sl,ss,iof,msf,d> in FAC_SLINE_SSERV_IO_MS_DAYS}:
         NewPatients[f,sl,ss,iof,msf,d] <= max(demand[f,sl,ss,iof,msf,d],0)*OpenFlg[f,sl,ss];
   
      /* Total patients cannot exceed capacity */
      /* Need to incorporate 'ALL' */
      con Resources_Capacity{<f,sl,ss,r> in FAC_SLINE_SSERV_RES, d in DAYS}:
         sum {<f2,sl2,ss2,iof,msf,(r)> in FAC_SLINE_SSERV_IO_MS_RES : 
               (f2=f or f='ALL') and (sl2=sl or sl='ALL') and (ss2=ss or ss='ALL')} 
            utilization[f2,sl2,ss2,iof,msf,r]*TotalPatients[f2,sl2,ss2,iof,msf,d] <= capacity[f,sl,ss,r];
   
      max Total_Revenue = 
         sum{<f,sl,ss,iof,msf,d> in FAC_SLINE_SSERV_IO_MS_DAYS} NewPatients[f,sl,ss,iof,msf,d]*revenue[f,sl,ss,iof,msf];
   
      max Total_Margin = 
         sum{<f,sl,ss,iof,msf,d> in FAC_SLINE_SSERV_IO_MS_DAYS} NewPatients[f,sl,ss,iof,msf,d]*margin[f,sl,ss,iof,msf];

      /******************Solve*******************************/
expand;
      solve obj Total_Revenue with milp;

      /******************Create output data*******************************/

      create data output_opt_detail
         from [facility service_line sub_service ip_op_indicator med_surg_indicator day]=FAC_SLINE_SSERV_IO_MS_DAYS 
         NewPatients
         TotalPatients;

      create data output_opt_summary
         from [facility service_line sub_service]=FAC_SLINE_SSERV
         OpenFlg;

   
   quit;
>>>>>>> f0670f6b

   /*************************/
   /******HOUSEKEEPING*******/
   /*************************/

   %if &_debug.=0  %then %do;
   proc delete data= &_work_tables.;
   run;
   %end;

   %EXIT:
   %put TRACE: Leaving &sysmacroname. with SYSCC=&SYSCC.;

%mend cc_med_res_opt;<|MERGE_RESOLUTION|>--- conflicted
+++ resolved
@@ -90,130 +90,6 @@
    /************ANALYTICS *************/
    /***********************************/
 
-<<<<<<< HEAD
-	/* For debugging purposes */
-	%let inlib=cc;
-	%let outlib=cc;
-	%let _worklib=casuser;
-	%let input_capacity=input_capacity;
-	%let input_service_attributes=input_service_attributes;
-	%let input_financials=input_financials;
-
-
-	proc optmodel;
-	
-		/* Master sets read from data */
-	 	set <str,str,str,str,str,str> FAC_SLINE_SSERV_IO_MS_RES; 
-		set <str,str,str,str,str,num> FAC_SLINE_SSERV_IO_MS_DAYS;
-			
-		/* Derived Sets */
-		set <str,str,str,str> FAC_SLINE_SSERV_RES = setof {<f,sl,ss,iof,msf,r> in FAC_SLINE_SSERV_IO_MS_RES} <f,sl,ss,r>;
-		set <str,str,str> FAC_SLINE_SSERV = setof {<f,sl,ss,iof,msf,r> in FAC_SLINE_SSERV_IO_MS_RES} <f,sl,ss>;
-		set <str,str,str,str,str> FAC_SLINE_SSERV_IO_MS = setof {<f,sl,ss,iof,msf,r> in FAC_SLINE_SSERV_IO_MS_RES} <f,sl,ss,iof,msf>;
-		set <num> DAYS = setof {<f,sl,ss,iof,msf,d> in FAC_SLINE_SSERV_IO_MS_DAYS} <d>;
-/* 		set <str> RESOURCES = setof {<f,sl,ss,r> in FAC_SLINE_SSERV_RES} r; */
-/* 		set <str> FACILITIES = setof {<f,sl,ss,r> in FAC_SLINE_SSERV_RES} f; */
-/* 		set <str> SERVICELINES = setof {<f,sl,ss,r> in FAC_SLINE_SSERV_RES} sl; */
-/* 		set <str> SUBSERVICES = setof {<f,sl,ss,r> in FAC_SLINE_SSERV_RES} ss; */
-
-	
-		num capacity{FAC_SLINE_SSERV_RES};
-
-		num utilization{FAC_SLINE_SSERV_IO_MS_RES};
-
-		num revenue{FAC_SLINE_SSERV_IO_MS};
-		num margin{FAC_SLINE_SSERV_IO_MS};
-		num losMean{FAC_SLINE_SSERV_IO_MS};
-		num numCancel{FAC_SLINE_SSERV_IO_MS};
-
-		num demand{FAC_SLINE_SSERV_IO_MS_DAYS};
-		
-		num minDay=min {d in DAYS} d;
-	
-	/* 	num losVar{FAC_SLINE_SSERV}; */
-	/* 	num visitorsMean{FAC_SLINE_SSERV}; */
-	/* 	num visitorsVar{FAC_SLINE_SSERV}; */
-	/* 	num minPctReschedule{FAC_SLINE_SSERV}; */
-	/* 	num maxPctReschedule{FAC_SLINE_SSERV}; */
-	
-		/* Decide to open or not a sub service */
-		var OpenFlg{FAC_SLINE_SSERV} BINARY;
-	
-		/* Related to how many new patients are actually accepted */
-		var NewPatients{FAC_SLINE_SSERV_IO_MS_DAYS};
-	
-		/* Read data from SAS data sets */ 
-	
-		/* Demand Forecast*/
-		read data &_worklib..output_fd_demand_fcst 
-			into FAC_SLINE_SSERV_IO_MS_DAYS = [facility service_line sub_service ip_op_indicator med_surg_indicator date]
-		   	demand=predict;
-		
-		/* Capacity */
-/* 		read data &inlib..&input_capacity.  */
-/* 			into FAC_SLINE_SSERV_RES = [facility service_line sub_service resource] */
-/* 		   	capacity; */
-
-		/* Utilization */
-/* 		read data &inlib..&input_utilization.  */
-/* 			into FAC_SLINE_SSERV_IO_MS_RES = [facility service_line sub_service ip_op_indicator med_surg_indicator resource] */
-/* 		   	utilization=utilization_mean; */
-		
-		/* Financials */
-		read data &inlib..&input_financials.
-			into [facility service_line sub_service ip_op_indicator med_surg_indicator]
-		   	revenue 
-			margin;
-		
-		/* Service attributes */
-		read data &inlib..&input_service_attr.
-			into [facility service_line sub_service ip_op_indicator med_surg_indicator]
-		   	numCancel=num_cancelled
-			losMean=length_stay_mean;
-	
-		/******************Model variables, constraints, objective function*******************************/
-	
-		/* Calculate total number of patients for day d */
-		impvar TotalPatients{<f,sl,ss,iof,msf,d> in FAC_SLINE_SSERV_IO_MS_DAYS} =
-			sum{d1 in DAYS: (max((d - losMean[f,sl,ss,iof,msf] + 1), minDay)) <= d1 <= d} NewPatients[f,sl,ss,iof,msf,d1];
-
-		impvar NumResPerPatientDay{<f,sl,ss,iof,msf,r> in FAC_SLINE_SSERV_IO_MS_RES} =
-			utilization[f,sl,ss,iof,msf,r]/losMean[f,sl,ss,iof,msf];
-	
-		/* New patients cannot exceed demand if the sub service is open */
-		con Maximum_Demand{<f,sl,ss,iof,msf,d> in FAC_SLINE_SSERV_IO_MS_DAYS}:
-			NewPatients[f,sl,ss,iof,msf,d] <= demand[f,sl,ss,iof,msf,d]*OpenFlg[f,sl,ss];
-	
-		/* Total patients cannot exceed capacity */
-		/* Need to incorporate 'ALL' */
-		con Resources_Capacity{<f,sl,ss,r> in FAC_SLINE_SSERV_RES, d in DAYS}:
-			sum {<(f),(sl),(ss),iof,msf,(r)> in FAC_SLINE_SSERV_IO_MS_RES} 
-				NumResPerPatientDay[f,sl,ss,iof,msf,r]*TotalPatients[f,sl,ss,iof,msf,d] <= capacity[f,sl,ss,r];
-	
-		max Total_Revenue = 
-			sum{<f,sl,ss,iof,msf,d> in FAC_SLINE_SSERV_IO_MS_DAYS} NewPatients[f,sl,ss,iof,msf,d]*revenue[f,sl,ss,iof,msf];
-	
-		max Total_Margin = 
-			sum{<f,sl,ss,iof,msf,d> in FAC_SLINE_SSERV_IO_MS_DAYS} NewPatients[f,sl,ss,iof,msf,d]*margin[f,sl,ss,iof,msf];
-
-		/******************Solve*******************************/
-
-		solve obj Total_Revenue with milp;
-
-		/******************Create output data*******************************/
-
-		create data output_opt_detail
-			from [facility service_line sub_service ip_op_indicator med_surg_indicator day]=FAC_SLINE_SSERV_IO_MS_DAYS 
-			NewPatients
-			TotalPatients;
-
-		create data output_opt_summary
-			from [facility service_line sub_service]=FAC_SLINE_SSERV
-			OpenFlg;
-
-	
-	quit;
-=======
    proc optmodel;
    
       /* Master sets read from data */
@@ -324,7 +200,6 @@
 
    
    quit;
->>>>>>> f0670f6b
 
    /*************************/
    /******HOUSEKEEPING*******/
