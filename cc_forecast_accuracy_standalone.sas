*------------------------------------------------------------------------------*
| Program: cc_forecast_accuracy_standalone - SAS INTERNAL ONLY!
| 
|    
|*--------------------------------------------------------------------------------* ;


/* Start cas session */
cas mysess;
caslib _all_ assign;

/* Point to the code */
%let my_code_path=/r/ge.unx.sas.com/vol/vol410/u41/supazh/casuser/Cleveland_Clinic/gitrepo;
%include "&my_code_path./cc_forecast_demand.sas";
%include "&my_code_path./cc_med_res_opt.sas";
%include "&my_code_path./cc_data_prep.sas";

/* Define libraries */
%let inlib=cc;
%let outlib=casuser;
%let _worklib=casuser;

/* Submit code */
%cc_data_prep(
    inlib=&inlib
    ,outlib=&outlib
    ,input_utilization=input_utilization
    ,input_capacity=input_capacity
    ,input_financials=input_financials
    ,input_service_attributes=input_service_attributes
    ,input_demand=input_demand
    ,input_opt_parameters=input_opt_parameters
<<<<<<< HEAD
	,output_dp_exceptions=output_dp_exceptions
=======
    ,output_hierarchy_mismatch=output_hierarchy_mismatch
    ,output_resource_mismatch=output_resource_mismatch
    ,output_invalid_values=output_invalid_values
    ,output_duplicate_rows=output_duplicate_rows
>>>>>>> 97fbdaae
    ,_worklib=&_worklib
    ,_debug=0
    );

proc sql;
  select max(date) into: max_date from &_worklib..input_demand_pp;
quit;

data &_worklib..input_demand_train &_worklib..input_demand_test;
   set &_worklib..input_demand_pp;
   if date <= (&max_date. - 30) then output &_worklib..input_demand_train;
   else output &_worklib..input_demand_test;
run;

%cc_forecast_demand(
    inlib=&inlib
    ,outlib=&outlib.
	,input_demand = input_demand_train
	,output_fd_demand_fcst=output_fd_demand_fcst
	,lead_weeks=5
	,forecast_model = yoy
    ,_worklib=casuser
    ,_debug=0
    );

%let hierarchy=%str(facility service_line sub_service ip_op_indicator med_surg_indicator);
data &outlib..output_fa_fit_fcst (promote=yes);
	merge 
		&outlib..output_fd_demand_fcst (in=a keep = &hierarchy. predict_date daily_predict rename = (predict_date=date))
		&_worklib..input_demand_pp (in=b keep = &hierarchy. date demand);
	by &hierarchy. date;
	if b;
run;

data &_worklib.._tmp_fcst;
	format date date9.;
	format week_start_date date9.;
	set &outlib..output_fa_fit_fcst;
	if daily_predict~=.;
	if demand ~=.;
	  week_num=week(date);
      year_num=year(date);
      week_start_date=input(put(year_num, 4.)||"W"||put(week_num,z2.)||"01", weekv9.);
run;

proc cas;
 	  aggregation.aggregate / table={caslib="&_worklib.", name="_tmp_fcst"
		groupby={"facility","service_line","sub_service","ip_op_indicator","week_start_date"}} 
		saveGroupByFormat=false 
 	     varSpecs={{name="daily_predict", summarySubset="Sum", columnNames="Total_Fcst"}
			 	   {name="demand", summarySubset="Sum", columnNames="Total_Demand"}} 		   	  	
     
 	     casOut={caslib="&_worklib.",name="_tmp_fa_agg",replace=true}; run; 
quit;

data &_worklib.._tmp_fa_ape;
	set &_worklib.._tmp_fa_agg;
	ape=abs(Total_Demand-Total_Fcst)/Total_Demand;
run;

proc cas;
 	  aggregation.aggregate / table={caslib="&_worklib.", name="_tmp_fa_ape"
		groupby={"facility","service_line","ip_op_indicator"}} 
		saveGroupByFormat=false 
 	     varSpecs={{name="ape", summarySubset="Mean", columnNames="MAPE", weight="Total_Demand"}
				 	{name="Total_Demand", summarySubset="Mean", columnNames="Avg_Weekly_Demand"}} 	       
 	     casOut={caslib="&_worklib.",name="_tmp_fa_mape",replace=true}; run; 
quit;

data &outlib..output_fa_mape (promote=yes);
   set &_worklib.._tmp_fa_mape;
run;
		
		<|MERGE_RESOLUTION|>--- conflicted
+++ resolved
@@ -30,14 +30,10 @@
     ,input_service_attributes=input_service_attributes
     ,input_demand=input_demand
     ,input_opt_parameters=input_opt_parameters
-<<<<<<< HEAD
-	,output_dp_exceptions=output_dp_exceptions
-=======
     ,output_hierarchy_mismatch=output_hierarchy_mismatch
     ,output_resource_mismatch=output_resource_mismatch
     ,output_invalid_values=output_invalid_values
     ,output_duplicate_rows=output_duplicate_rows
->>>>>>> 97fbdaae
     ,_worklib=&_worklib
     ,_debug=0
     );
