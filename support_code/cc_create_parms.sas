--- conflicted
+++ resolved
@@ -24,22 +24,6 @@
 	PARM_NAME $
 	PARM_VALUE $;
 datalines;
-<<<<<<< HEAD
-ALL ALL ALL ALL ALL RAPID_TEST_DA 2
-ALL ALL ALL ALL ALL PLANNING_HORIZON 5
-ALL ALL ALL ALL ALL MIN_DEMAND_RATIO 50
-ALL ALL ALL ALL ALL DATE_PHASE_1 4/27/2020
-ALL ALL ALL ALL ALL NOT_RAPID_TESTS_PHASE_1 1200
-ALL ALL ALL ALL ALL RAPID_TESTS_PHASE_1 190
-ALL ALL ALL ALL ALL DATE_PHASE_2 5/15/2020
-ALL ALL ALL ALL ALL NOT_RAPID_TESTS_PHASE_2 1200
-ALL ALL ALL ALL ALL RAPID_TESTS_PHASE_2 1908
-ALL ALL ALL ALL ALL OPTIMIZATION_START_DATE PHASE_1_DATE
-ALL ALL ALL ALL ALL REMOVE_DEMAND_CONSTRAINTS YES
-ALL ALL ALL ALL ALL FILTER_SERV_NOT_USING_RESOURCES YES
-;
-run;
-=======
 ALL ALL ALL ALL ALL ALL ALLOW_OPENING_ONLY_ON_PHASE 1
 ALL ALL ALL ALL ALL ALL TEST_DAYS_BA 2
 ALL ALL ALL ALL ALL ALL RAPID_TEST_DA 100
@@ -66,4 +50,3 @@
 /* 1 ALL ALL ALL ALL ALL MIN_DEMAND_RATIO 50 */
 /* ICU_100 ALL ALL ALL ALL ALL REMOVE_COVID_CONSTRAINTS YES */
 /* ICU_50 ALL ALL ALL ALL ALL REMOVE_COVID_CONSTRAINTS YES */
->>>>>>> 5d1cd333
