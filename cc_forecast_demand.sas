--- conflicted
+++ resolved
@@ -203,17 +203,6 @@
 		run;
 
 	 /* Dis-aggregate weekly forecasts into daily */
-<<<<<<< HEAD
-		data &_worklib.._tmp_output_fd_demand_fcst_dly;
-			merge 
-				&_worklib.._tmp_output_fd_demand_fcst_week (in=nodes)
-				&_worklib.._tmp_input_demand_dow;
-			by facility service_line sub_service IP_OP_Indicator Med_Surg_Indicator;
-			if nodes;
-			predict_date = put(intnx('day',date, (dow-1) ), date9.);
-			daily_predict = (predict * demand_proportion);
-		run;
-=======
       data &_worklib.._tmp_output_fd_demand_fcst_dly;
          set &_worklib.._tmp_output_fd_demand_fcst_week;
          format predict_date date9.;
@@ -236,7 +225,6 @@
 
          drop rc0;
       run;
->>>>>>> f0670f6b
 
 		data &_worklib..output_fd_demand_fcst;
 			set &_worklib.._tmp_output_fd_demand_fcst_dly;
